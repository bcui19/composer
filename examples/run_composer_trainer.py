--- conflicted
+++ resolved
@@ -17,11 +17,8 @@
 import tempfile
 import warnings
 
-<<<<<<< HEAD
+import performance
 import torch
-=======
-import performance
->>>>>>> 399b73e6
 
 from composer.loggers import LogLevel
 from composer.trainer.trainer_hparams import TrainerHparams
