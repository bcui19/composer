#!/usr/bin/env python
# Copyright 2022 MosaicML Composer authors
# SPDX-License-Identifier: Apache-2.0

"""Entrypoint that runs the Composer trainer on a provided YAML hparams file.

Example that trains MNIST with label smoothing:

.. code-block:: console

    python examples/run_composer_trainer.py -f composer/yamls/models/classify_mnist_cpu.yaml --algorithms label_smoothing --alpha 0.1
"""

import logging
import os
import sys
import tempfile
import warnings

<<<<<<< HEAD
import performance
import torch

from composer.loggers import LogLevel
=======
>>>>>>> b1ccb269
from composer.trainer.trainer_hparams import TrainerHparams
from composer.utils import dist, warn_yahp_deprecation
from composer.utils.misc import warning_on_one_line


def _main():
    warnings.formatwarning = warning_on_one_line

    torch.backends.cudnn.benchmark = True

    global_rank = dist.get_global_rank()

    logging.basicConfig(
        # Example of format string
        # 2022-06-29 11:22:26,152: rank0[822018][MainThread]: INFO: composer.trainer.trainer: Using precision Precision.FP32
        # Including the PID and thread name to help with debugging dataloader workers and callbacks that spawn background
        # threads / processes
        format=f'%(asctime)s: rank{global_rank}[%(process)d][%(threadName)s]: %(levelname)s: %(name)s: %(message)s')

    warn_yahp_deprecation()

    if len(sys.argv) == 1:
        sys.argv.append('--help')

    performance.register_all_algorithms()

    hparams = TrainerHparams.create(cli_args=True)  # reads cli args from sys.argv

    trainer = hparams.initialize_object()

    # Log all hyperparameters.
    trainer.logger.log_hyperparameters(hparams.to_dict())

    # Only log the config once, since it should be the same on all ranks.
    if dist.get_global_rank() == 0:
        with tempfile.TemporaryDirectory() as tmpdir:
            hparams_name = os.path.join(tmpdir, 'hparams.yaml')
            with open(hparams_name, 'w+') as f:
                f.write(hparams.to_yaml())
            trainer.logger.upload_file(
                remote_file_name=f'{trainer.state.run_name}/hparams.yaml',
                file_path=f.name,
                overwrite=True,
            )

    trainer.fit()


if __name__ == '__main__':
    _main()<|MERGE_RESOLUTION|>--- conflicted
+++ resolved
@@ -17,13 +17,9 @@
 import tempfile
 import warnings
 
-<<<<<<< HEAD
 import performance
 import torch
 
-from composer.loggers import LogLevel
-=======
->>>>>>> b1ccb269
 from composer.trainer.trainer_hparams import TrainerHparams
 from composer.utils import dist, warn_yahp_deprecation
 from composer.utils.misc import warning_on_one_line
