# Copyright 2022 MosaicML Composer authors
# SPDX-License-Identifier: Apache-2.0

"""Monitor throughput during training."""
from __future__ import annotations

from collections import deque
from typing import Any, Deque, Dict

from composer.core import State
from composer.core.callback import Callback
from composer.loggers import Logger

__all__ = ['SpeedMonitor']


class SpeedMonitor(Callback):
    """Logs the training throughput.

    The training throughput in terms of number of samples per second is logged on the
    :attr:`.Event.BATCH_END` event if we have reached the ``window_size`` threshold.

    The wall clock train time is logged on every :attr:`.Event.BATCH_END` event.

    The average throughout over an epoch is logged on the :attr:`.Event.EPOCH_END` event.

    Example:
        .. doctest::

            >>> from composer import Trainer
            >>> from composer.callbacks import SpeedMonitor
            >>> # constructing trainer object with this callback
            >>> trainer = Trainer(
            ...     model=model,
            ...     train_dataloader=train_dataloader,
            ...     eval_dataloader=eval_dataloader,
            ...     optimizers=optimizer,
            ...     max_duration='1ep',
            ...     callbacks=[SpeedMonitor(window_size=100)],
            ... )

    The training throughput is logged by the :class:`.Logger` to the following keys as
    described below.

    +----------------------------------+-------------------------------------------------------------+
    | Key                              | Logged data                                                 |
    +==================================+=============================================================+
    |                                  | Rolling average (over ``window_size`` most recent           |
    | ``throughput/samples_per_sec``   | batches) of the number of samples processed per second      |
    |                                  |                                                             |
    +----------------------------------+-------------------------------------------------------------+
    | ``wall_clock/train``             | Total elapsed training time                                 |
    +----------------------------------+-------------------------------------------------------------+
    | ``wall_clock/val``               | Total elapsed validation time                               |
    +----------------------------------+-------------------------------------------------------------+
    | ``wall_clock/total``             | Total elapsed time (wall_clock/train + wall_clock/val)      |
    +----------------------------------+-------------------------------------------------------------+

    Args:
        window_size (int, optional): Number of batches to use for a rolling average of throughput.
            Defaults to 100.
    """

    def __init__(self, window_size: int = 100):
        # Track the batch num samples and wct to compute throughput over a window of batches
        self.batch_start_num_samples = 0
        self.batch_start_wct = 0.0
        self.batch_wct_buffer: Deque[float] = deque(maxlen=window_size)
        self.batch_num_samples_buffer: Deque[int] = deque(maxlen=window_size)
        self.window_size = window_size

        # Keep track of time spent evaluating
        self.total_eval_wct = 0.0

    def state_dict(self) -> Dict[str, Any]:
        return {
            'batch_start_num_samples': self.batch_start_num_samples,
            'batch_start_wct': self.batch_start_wct,
            'batch_wct_buffer': self.batch_wct_buffer,
            'batch_num_samples_buffer': self.batch_num_samples_buffer,
            # "window_wct": self.window_wct,
            # "window_num_samples": self.window_num_samples,
            'total_eval_wct': self.total_eval_wct,
        }

    def load_state_dict(self, state: Dict[str, Any]) -> None:
        self.batch_start_num_samples = state['batch_start_num_samples']
        self.batch_start_wct = state['batch_start_wct']
        self.batch_wct_buffer = deque(
            [x for x in state['batch_wct_buffer']],
            maxlen=self.window_size,
        )
        self.batch_num_samples_buffer = deque(
            [x for x in state['batch_num_samples_buffer']],
            maxlen=self.window_size,
        )
        self.total_eval_wct = state['total_eval_wct']

<<<<<<< HEAD
    # def batch_start(self, state: State, logger: Logger) -> None:
    # del logger  # unused
    # self.batch_start_wct = state.timestamp.total_wct.total_seconds()
    # self.batch_start_num_samples = int(state.timestamp.sample)
=======
    def before_dataloader(self, state: State, logger: Logger) -> None:
        del logger  # unused
        self.batch_start_wct = state.timestamp.total_wct.total_seconds()
        self.batch_start_num_samples = int(state.timestamp.sample)
>>>>>>> b1ccb269

    def batch_end(self, state: State, logger: Logger):
        if self.batch_start_num_samples == 0:
            self.set_batch_starting_stats(state)
        else:
            batch_num_samples = int(state.timestamp.sample) - self.batch_start_num_samples
            batch_wct = state.timestamp.total_wct.total_seconds() - self.batch_start_wct

            # Resetting it for the next batch as done in HF
            self.set_batch_starting_stats(state)

            # Add the new element
            self.batch_wct_buffer.append(batch_wct)
            self.batch_num_samples_buffer.append(batch_num_samples)

            # Log the throughput
            if len(self.batch_num_samples_buffer) == self.window_size:
                throughput = sum(self.batch_num_samples_buffer) / sum(self.batch_wct_buffer)
                logger.log_metrics({'throughput/samples_per_sec': throughput})

            # Log the time
            # `state.timestamp` excludes any time spent in evaluation
            logger.log_metrics({
                'wall_clock/train': state.timestamp.total_wct.total_seconds(),
                'wall_clock/val': self.total_eval_wct,
                'wall_clock/total': (state.timestamp.total_wct.total_seconds() + self.total_eval_wct),
            })

    def set_batch_starting_stats(self, state: State) -> None:
        self.batch_start_wct = state.timestamp.total_wct.total_seconds()
        self.batch_start_num_samples = int(state.timestamp.sample)

    def eval_end(self, state: State, logger: Logger):
        del logger  # unused
        self.total_eval_wct += state.eval_timestamp.total_wct.total_seconds()<|MERGE_RESOLUTION|>--- conflicted
+++ resolved
@@ -96,44 +96,31 @@
         )
         self.total_eval_wct = state['total_eval_wct']
 
-<<<<<<< HEAD
-    # def batch_start(self, state: State, logger: Logger) -> None:
-    # del logger  # unused
-    # self.batch_start_wct = state.timestamp.total_wct.total_seconds()
-    # self.batch_start_num_samples = int(state.timestamp.sample)
-=======
     def before_dataloader(self, state: State, logger: Logger) -> None:
         del logger  # unused
         self.batch_start_wct = state.timestamp.total_wct.total_seconds()
         self.batch_start_num_samples = int(state.timestamp.sample)
->>>>>>> b1ccb269
 
     def batch_end(self, state: State, logger: Logger):
-        if self.batch_start_num_samples == 0:
-            self.set_batch_starting_stats(state)
-        else:
-            batch_num_samples = int(state.timestamp.sample) - self.batch_start_num_samples
-            batch_wct = state.timestamp.total_wct.total_seconds() - self.batch_start_wct
+        batch_num_samples = int(state.timestamp.sample) - self.batch_start_num_samples
+        batch_wct = state.timestamp.total_wct.total_seconds() - self.batch_start_wct
 
-            # Resetting it for the next batch as done in HF
-            self.set_batch_starting_stats(state)
+        # Add the new element
+        self.batch_wct_buffer.append(batch_wct)
+        self.batch_num_samples_buffer.append(batch_num_samples)
 
-            # Add the new element
-            self.batch_wct_buffer.append(batch_wct)
-            self.batch_num_samples_buffer.append(batch_num_samples)
+        # Log the throughput
+        if len(self.batch_num_samples_buffer) == self.window_size:
+            throughput = sum(self.batch_num_samples_buffer) / sum(self.batch_wct_buffer)
+            logger.log_metrics({'throughput/samples_per_sec': throughput})
 
-            # Log the throughput
-            if len(self.batch_num_samples_buffer) == self.window_size:
-                throughput = sum(self.batch_num_samples_buffer) / sum(self.batch_wct_buffer)
-                logger.log_metrics({'throughput/samples_per_sec': throughput})
-
-            # Log the time
-            # `state.timestamp` excludes any time spent in evaluation
-            logger.log_metrics({
-                'wall_clock/train': state.timestamp.total_wct.total_seconds(),
-                'wall_clock/val': self.total_eval_wct,
-                'wall_clock/total': (state.timestamp.total_wct.total_seconds() + self.total_eval_wct),
-            })
+        # Log the time
+        # `state.timestamp` excludes any time spent in evaluation
+        logger.log_metrics({
+            'wall_clock/train': state.timestamp.total_wct.total_seconds(),
+            'wall_clock/val': self.total_eval_wct,
+            'wall_clock/total': (state.timestamp.total_wct.total_seconds() + self.total_eval_wct),
+        })
 
     def set_batch_starting_stats(self, state: State) -> None:
         self.batch_start_wct = state.timestamp.total_wct.total_seconds()
